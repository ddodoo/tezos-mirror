--- conflicted
+++ resolved
@@ -20,21 +20,12 @@
     <h1> Adress Endorsement reception delays </h1>
     <form>
         <div>
-<<<<<<< HEAD
-            <label for="selectedLevel_begin">First block:</label>
-            <input name="level_" id="selectedLevel_begin" type="number" value="179000" />
-            <span id='tick_begin'></span>
-            <br>
-            <label for="selectedLevel_end">Last block:</label>
-            <input name="level_" id="selectedLevel_end" type="number" value="179020" />
-=======
             <label for="selectedLevel_begin">First bloc:</label>
             <input name="level_" id="selectedLevel_begin" type="number" />
             <span id='tick_begin'></span>
             <br>
             <label for="selectedLevel_end">Last bloc:</label>
             <input name="level_" id="selectedLevel_end" type="number" />
->>>>>>> 88f4e0ee
             <span id='tick_end'></span>
             <br>
             <label for="adress_">delegate adress:</label>
@@ -79,62 +70,6 @@
                         chart_time_mean_deviation(t_valide);
                         resume_obs(ope_observation,t_baker, address);
                     });
-<<<<<<< HEAD
-
-                }else if(params.address){
-                    console.log("ah",console.log(params.address))
-                    address =params.address;
-                    var a = getHead(server_adress); // https://stackoverflow.com/questions/28250680/how-do-i-access-previous-promise-results-in-a-then-chain
-                    var b= a.then(level=>{
-                        return populate_v1(server_adress, level-50, level);
-                    });
-                    Promise.all([a,b]).then(([block_value,dict_data])=>{
-                        document.getElementById("selectedLevel_begin").value = block_value-50;             
-                        document.getElementById("selectedLevel_end").value = block_value;             
-                        
-                        let t_valide=delegate_delays_distribution_of_operations(dict_data, address,true);
-                        console.log(t_valide);
-                        let ope_observation = classify_operations(dict_data, address,true);
-                        console.log("ope_observation",ope_observation);
-                        let result = get_info_block(dict_data,true);
-                        let t_baker=result[1]
-                        chart_consensus_operation_specific_address(t_valide);
-                        chart_time_mean_deviation(t_valide);
-                        resume_obs(ope_observation,t_baker, address);
-                    });
-
-                }
-                else{
-                    address =document.getElementById("adress_").value;
-                    var a = getHead(server_adress); // https://stackoverflow.com/questions/28250680/how-do-i-access-previous-promise-results-in-a-then-chain
-                    var b= a.then(level=>{
-                        return populate_v1(server_adress, level-50, level);
-                    });
-                    Promise.all([a,b]).then(([block_value,dict_data])=>{
-                        document.getElementById("selectedLevel_begin").value = block_value-50;             
-                        document.getElementById("selectedLevel_end").value = block_value;             
-                        
-                        let t_valide=delegate_delays_distribution_of_operations(dict_data, address,true);
-                        console.log(t_valide);
-                        let ope_observation = classify_operations(dict_data, address,true);
-                        console.log("ope_observation",ope_observation);
-                        let result = get_info_block(dict_data,true);
-                        let t_baker=result[1]
-                        chart_consensus_operation_specific_address(t_valide);
-                        chart_time_mean_deviation(t_valide);
-                        resume_obs(ope_observation,t_baker, address);
-                    });
-                    
-                }
-                $('#submit_').mouseup(async function (e) {
-                    console.log(document.getElementById('adress_').value)
-                    if((!(isNaN(document.getElementById('selectedLevel_begin').value)))&&(!(isNaN(document.getElementById('selectedLevel_end').value)))&&(""!=document.getElementById('adress_').value)){
-                        window.location = server_adress+"visualization/Address.html?address="+document.getElementById('adress_').value+"&first_block="+document.getElementById('selectedLevel_begin').value +"&last_block="+document.getElementById('selectedLevel_end').value;
-                    }else if(""!=(document.getElementById('adress_').value)){
-                        window.location = server_adress+"visualization/Address.html?address="+document.getElementById('adress_').value;
-                    }
-=======
->>>>>>> 88f4e0ee
 
                 }else if(params.address){
                     console.log("ah",console.log(params.address))
